--- conflicted
+++ resolved
@@ -4,11 +4,7 @@
 import { registerCoreBlocks } from '@wordpress/block-library';
 import { render, unmountComponentAtNode } from '@wordpress/element';
 import { dispatch } from '@wordpress/data';
-<<<<<<< HEAD
-import deprecated from '@wordpress/deprecated';
 import { setupHearthbeatPostLocking } from '../editor/utils/heartbeat-post-locking';
-=======
->>>>>>> f9da76a1
 
 /**
  * Internal dependencies
